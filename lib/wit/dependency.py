import re
import sys
from datetime import datetime
from pathlib import Path
from typing import List  # noqa: F401
<<<<<<< HEAD
from .common import passbyval, error
=======
from .common import passbyval, WitUserError
>>>>>>> 6577f122
from .package import Package
from .witlogger import getLogger
from .gitrepo import BadSource

log = getLogger()


class DependeeNewerThanDepender(WitUserError):
    def __init__(self, depender, dependee):
        self.depender = depender
        self.dependee = dependee

    def __str__(self, packages):
        return ("Depender {} is older than its dependee {}\n"
                "This should not happen, but it may be caused by a ficticious "
                "clock time being stored in a commit.\n This should be fixable "
                "by creating a new commit in the dependee then depending on "
                "that commit."
                "".format(self.depender.tag(), self.dependee.tag()))


class Dependency:
    """ A dependency that a Package specifies. From wit-manifest.json and wit-workspace.js """

    def __init__(self, name, source, specified_revision=None):
        self.source = source
        self.revision = None
        self.specified_revision = specified_revision or "HEAD"
        self.name = name or Dependency.infer_name(source)
        self.package = None  # type: Package
        self.dependents = []  # type: List[Package]

    @passbyval
    def resolve_deps(self, wsroot, repo_paths, download, source_map, packages, queue, errors):
        subdeps = self.package.get_dependencies()
        log.debug("Dependencies for [{}]: [{}]".format(self.name, subdeps))
        for subdep in subdeps:
            subdep.load_package(packages, repo_paths)
            try:
                subdep.package.load_repo(wsroot, download, subdep.specified_revision)
            except BadSource as e:
                errors.append(e)
                continue

            if subdep.name in source_map:
                if subdep.package.resolve_source(subdep.source) != source_map[subdep.name]:
                    if not packages[subdep.name].repo.has_commit(subdep.specified_revision):
                        error(("Two dependencies have the same name "
                               "but an unrelated git history:\n"
                               "  {}\n"
                               "  {}\n"
                               "".format(subdep.package.resolve_source(subdep.source),
                                         source_map[subdep.name])))

            source_map[subdep.name] = subdep.package.resolve_source(subdep.source)

            if subdep.package.repo is None:
                continue

            if subdep.get_commit_time() > self.get_commit_time():
                errors.append(DependeeNewerThanDepender(self, subdep))
                continue

            commit_time = subdep.get_commit_time()
            queue.append((commit_time, subdep))

        queue.sort(key=lambda tup: tup[0])

        return source_map, packages, queue, errors

    def __key(self):
        return (self.source, self.specified_revision, self.name)

    def __hash__(self):
        return hash(self.__key())

    def __eq__(self, other):
        return isinstance(self, type(other)) and self.__key() == other.__key()

    @staticmethod
    def infer_name(source):
        return Path(source).name.replace('.git', '')

    # wsroot, repo_paths, packages, force_root
    # NB: mutates packages[self.name]!
    def load_package(self, packages, repo_paths):
        """
        Bind itself to a package, using one in the `packages` argument if available.
        This will also add itself as a dependent of the package
        """
        if self.name in packages:
            self.package = packages[self.name]
        else:
            self.package = Package(self.name, repo_paths)
            self.package.set_source(self.source)
            packages[self.name] = self.package
        self.package.add_dependent(self)

    def add_dependent(self, dependent):
        if dependent not in self.dependents:
            self.dependents.append(dependent)

    def get_commit_time(self):
        return datetime.utcfromtimestamp(int(self.package.repo.commit_to_time(
            self.specified_revision)))

    def manifest(self):
        return {
            'name': self.name,
            'source': self.source,
            'commit': self.specified_revision,
        }

    # used before saving to manifests/lockfiles
    def resolved(self):
        return Dependency(self.name, self.source, self.resolved_rev())

    def resolved_rev(self):
        if self.package.repo is None or self.package.repo is None:
            raise Exception("Cannot resolve dependency that is unbound to disk")
        return self.package.repo.get_commit(self.specified_revision)

    def __repr__(self):
        return "Dep({})".format(self.tag())

    def short_revision(self):
        if self.package and self.package.repo:
            if self.package.repo.is_hash(self.specified_revision):
                return self.package.repo.get_shortened_rev(self.specified_revision)
            return self.specified_revision
        return self.specified_revision[:8]

    def tag(self):
        return "{}::{}".format(self.name, self.short_revision())

    def get_id(self):
        return "dep_"+re.sub(r"([^\w\d])", "_", self.tag())

    def crawl_dep_tree(self, wsroot, repo_paths, packages):
        fancy_tag = "{}::{}".format(self.name, self.short_revision())
        self.load_package(packages, repo_paths)
        self.package.load_repo(wsroot, download=False, needed_commit=self.specified_revision)
        if self.package.repo is None:
            return {'': "{} \033[91m(missing)\033[m".format(fancy_tag)}
        if self.package.revision != self.resolved_rev():
            fancy_tag += "->{}".format(self.package.short_revision())
            return {'': fancy_tag}

        tree = {'': fancy_tag}
        subdeps = self.package.get_dependencies()
        for subdep in subdeps:
            tree[subdep.get_id()] = subdep.crawl_dep_tree(wsroot, repo_paths, packages)
        return tree


def parse_dependency_tag(s):
    parts = s.split('::')
    source = parts[0]
    rev = parts[1] if parts[1:] else None

    return source, rev


def manifest_item_to_dep(obj):
    # source can be done due to repo path
    return Dependency(obj['name'], obj.get('source', None), obj['commit'])<|MERGE_RESOLUTION|>--- conflicted
+++ resolved
@@ -3,11 +3,7 @@
 from datetime import datetime
 from pathlib import Path
 from typing import List  # noqa: F401
-<<<<<<< HEAD
-from .common import passbyval, error
-=======
-from .common import passbyval, WitUserError
->>>>>>> 6577f122
+from .common import passbyval, error, WitUserError
 from .package import Package
 from .witlogger import getLogger
 from .gitrepo import BadSource
@@ -20,7 +16,7 @@
         self.depender = depender
         self.dependee = dependee
 
-    def __str__(self, packages):
+    def __str__(self):
         return ("Depender {} is older than its dependee {}\n"
                 "This should not happen, but it may be caused by a ficticious "
                 "clock time being stored in a commit.\n This should be fixable "
@@ -45,9 +41,8 @@
         subdeps = self.package.get_dependencies()
         log.debug("Dependencies for [{}]: [{}]".format(self.name, subdeps))
         for subdep in subdeps:
-            subdep.load_package(packages, repo_paths)
             try:
-                subdep.package.load_repo(wsroot, download, subdep.specified_revision)
+                subdep.load(packages, repo_paths, wsroot, download)
             except BadSource as e:
                 errors.append(e)
                 continue
@@ -91,20 +86,16 @@
     def infer_name(source):
         return Path(source).name.replace('.git', '')
 
-    # wsroot, repo_paths, packages, force_root
-    # NB: mutates packages[self.name]!
-    def load_package(self, packages, repo_paths):
-        """
-        Bind itself to a package, using one in the `packages` argument if available.
-        This will also add itself as a dependent of the package
-        """
+    # NB: mutates packages[self.name]
+    def load(self, packages, repo_paths, wsroot, download):
         if self.name in packages:
             self.package = packages[self.name]
         else:
             self.package = Package(self.name, repo_paths)
-            self.package.set_source(self.source)
             packages[self.name] = self.package
         self.package.add_dependent(self)
+
+        self.package.load(wsroot, download, source=self.source, revision=self.specified_revision)
 
     def add_dependent(self, dependent):
         if dependent not in self.dependents:
@@ -148,8 +139,7 @@
 
     def crawl_dep_tree(self, wsroot, repo_paths, packages):
         fancy_tag = "{}::{}".format(self.name, self.short_revision())
-        self.load_package(packages, repo_paths)
-        self.package.load_repo(wsroot, download=False, needed_commit=self.specified_revision)
+        self.load(packages, repo_paths, wsroot, False)
         if self.package.repo is None:
             return {'': "{} \033[91m(missing)\033[m".format(fancy_tag)}
         if self.package.revision != self.resolved_rev():
