#!/usr/bin/env python3

import sys
from pathlib import Path
from pprint import pformat
import logging
from lib.gitrepo import GitRepo
from lib.manifest import Manifest
from lib.lock import LockFile

log = logging.getLogger('wit')


class NotAncestorError(Exception):
    pass


class WorkSpace:
    MANIFEST = "wit-workspace.json"
    LOCK = "wit-lock.json"

    def __init__(self, path, manifest, lock=None):
        self.path = path
        self.manifest = manifest
        self.lock = lock
        self.repo_paths = [ ]

    # create a new workspace root given a name.
    @staticmethod
    def create(name, packages):
        path = Path.cwd() / name
        manifest_path = WorkSpace._manifest_path(path)
        if path.exists():
            log.info("Using existing directory [{}]".format(str(path)))

            if manifest_path.exists():
                log.error("Manifest file [{}] already exists.".format(manifest_path))
                sys.exit(1)

        else:
            log.info("Creating new workspace [{}]".format(str(path)))
            try:
                path.mkdir()

            except Exception as e:
                log.error("Unable to create workspace [{}]: {}".format(str(path), e))
                sys.exit(1)

<<<<<<< HEAD
        for package in packages:
            package.set_wsroot(path)
            package.clone_and_checkout()

        manifest = Manifest(packages)
=======
        manifest = Manifest([ ])
>>>>>>> 7ce1d561
        manifest.write(manifest_path)
        return WorkSpace(path, manifest)

    # FIXME It's a little weird that we have these special classmethod ones
    # They're here to calculate the paths in staticmethods
    @classmethod
    def _manifest_path(cls, path):
        return path / cls.MANIFEST

    def manifest_path(self):
        return WorkSpace._manifest_path(self.path)

    @classmethod
    def _lockfile_path(cls, path):
        return path / cls.LOCK

    def lockfile_path(self):
        return WorkSpace._lockfile_path(self.path)

    @classmethod
    def is_workspace(cls, path):
        manifest_path = Path(path) / cls.MANIFEST
        return manifest_path.is_file()

    # find a workspace root by iteratively walking up the path
    # until a manifest file is found.
    @staticmethod
    def find(start):
        cwd = start.resolve()
        for p in ([cwd] + list(cwd.parents)):
            manifest_path = WorkSpace._manifest_path(p)
            log.debug("Checking [{}]".format(manifest_path))
            if Path(manifest_path).is_file():
                log.debug("Found workspace at [{}]".format(p))
                wspath = p
                manifest = Manifest.read_manifest(wspath, manifest_path)

                lockfile_path = WorkSpace._lockfile_path(p)
                if lockfile_path.is_file():
                    lock = LockFile.read(lockfile_path)
                else:
                    lock = None

                return WorkSpace(wspath, manifest, lock=lock)

        raise FileNotFoundError("Couldn't find manifest file")


    # FIXME Should we run this algorithm upon `wit status` to mention if
    # lockfile out of sync?
    def update(self):
        log.info("Updating workspace...")

        # FIXME: This is a hack to ensure that we don't have multiple repos
        # with the same name but different source paths. Ideally this could
        # use the version_selector_map but due to a shortcoming in wit we
        # do not update the version selector map in time.
        source_map = {}

        # This algorithm courtesy of Wes
        # https://sifive.atlassian.net/browse/FRAM-1
        # 1. Initialize an empty version selector map
        version_selector_map = {}

        # 2. For every existing repo put a tuple (name, hash, commit time) into queue
        queue = []
        for repo in self.manifest.packages:
            commit = repo.revision
            commit_time = repo.commit_to_time(commit)

            queue.append((commit_time, commit, repo.name, repo))
            source_map[repo.name] = repo.source

        # sort by the first element of the tuple (commit time in epoch seconds)
        queue.sort(key=lambda tup: tup[0])
        log.debug(queue)

        while queue:
            # 3. Pop the tuple with the newest committer date. This removes from
            # the end of the queue, which is the latest commit date.
            commit_time, commit, reponame, repo = queue.pop()
            if reponame in version_selector_map:
                selected_commit = version_selector_map[reponame]['commit']

                # 4. If the repo has a selected version, fail if that version
                # does not include this tuple's hash
                if not repo.is_ancestor(commit, selected_commit):
                    raise NotAncestorError

                # 5. If the repo has a selected version, go to step 3
                continue

            # 6. set the version selector for this repo to the tuple's hash
            # FIXME: Right now I'm also storing the repo in here. This is for
            # convenience but is poor data hygiene. Need to think of a better
            # solution here.
            version_selector_map[reponame] = {
                'commit': commit,
                'repo': repo
            }

            # 7. Examine the repository's children
            dependencies = repo.get_dependencies(self.path)
            log.debug("Dependencies for [{}]: [{}]".format(repo.path, dependencies))

            for dep_repo in dependencies:
                dep_repo.find_source(self.repo_paths)
                if dep_repo.name in source_map:
                    if dep_repo.source != source_map[dep_repo.name]:
                        log.error("Repo [{}] has multiple conflicting paths:\n"
                                "  {}\n"
                                "  {}\n".format(dep_repo.name, dep_repo.source, source_map[dep_repo.name]))
                        sys.exit(1)


                # 8. Clone without checking out the dependency
                # FIXME: This should clone to a temporary area. If this were
                # fixed we could get rid of the source_map dictionary hack
                if not GitRepo.is_git_repo(dep_repo.path):
                    dep_repo.clone()

                # 9. Find the committer date
                dep_commit_time = dep_repo.commit_to_time(dep_repo.revision)

                # 10. Fail if the dependent commit date is newer than the parent date
                if dep_commit_time > commit_time:
                    # dependent is newer than dependee. Panic.
                    log.error("Repo [{}] has a dependent that is newer than the source. This should not happen.\n".format(dep_repo.name))
                    sys.exit(1)

                # 11. Push a tuple onto the queue
                queue.append((dep_commit_time, dep_repo.revision, dep_repo.name, dep_repo))
                source_map[dep_repo.name] = dep_repo.source

            # Keep the queue ordered
            queue.sort(key=lambda tup: tup[0])

            # 12. Go to step 3 (finish loop)

        # 13. Print out summary
        for reponame in version_selector_map:
            commit = version_selector_map[reponame]['commit']
            log.info("Checked out '{}' at '{}'".format(reponame, commit))

        # 14. Check out repos and add to lock
        lock_packages = []
        for reponame in version_selector_map:
            commit = version_selector_map[reponame]['commit']
            repo = version_selector_map[reponame]['repo']
            lock_repo = GitRepo(repo.source, commit, name=repo.name, wsroot=self.path)
            lock_repo.checkout()
            lock_packages.append(lock_repo)

        # TODO compare to current and print info?
        new_lock = LockFile(lock_packages)
        new_lock.write(self.lockfile_path())
        self.lock = new_lock

    def set_repo_path(self, repo_path):
        if repo_path is not None:
            self.repo_paths = repo_path.split(" ")
        else:
            self.repo_paths = [ ]

    def add_package(self, package):
<<<<<<< HEAD
        package.set_wsroot(self.path)
=======
        package.set_path(self.path)
        package.find_source(self.repo_paths)
>>>>>>> 7ce1d561

        if GitRepo.is_git_repo(package.path):
            raise NotImplementedError
        else:
            package.clone_and_checkout()

        if self.manifest.contains_package(package):
            # TODO Update the revision
            raise NotImplementedError
        else:
            log.info("Added '{}' to workspace at '{}'".format(package.source, package.revision))
            self.manifest.add_package(package)

        log.debug('my manifest_path = {}'.format(self.manifest_path()))
        self.manifest.write(self.manifest_path())

    def update_package(self, package):
        raise NotImplementedError

    def repo_status(self, source):
        raise NotImplementedError

    # Enable prettyish-printing of the class
    def __repr__(self):
        return pformat(vars(self), indent=4, width=1)


if __name__ == '__main__':
    import doctest
    doctest.testmod()<|MERGE_RESOLUTION|>--- conflicted
+++ resolved
@@ -46,15 +46,7 @@
                 log.error("Unable to create workspace [{}]: {}".format(str(path), e))
                 sys.exit(1)
 
-<<<<<<< HEAD
-        for package in packages:
-            package.set_wsroot(path)
-            package.clone_and_checkout()
-
-        manifest = Manifest(packages)
-=======
         manifest = Manifest([ ])
->>>>>>> 7ce1d561
         manifest.write(manifest_path)
         return WorkSpace(path, manifest)
 
@@ -158,7 +150,7 @@
 
             # 7. Examine the repository's children
             dependencies = repo.get_dependencies(self.path)
-            log.debug("Dependencies for [{}]: [{}]".format(repo.path, dependencies))
+            log.debug("Dependencies for [{}]: [{}]".format(repo.get_path(), dependencies))
 
             for dep_repo in dependencies:
                 dep_repo.find_source(self.repo_paths)
@@ -173,7 +165,7 @@
                 # 8. Clone without checking out the dependency
                 # FIXME: This should clone to a temporary area. If this were
                 # fixed we could get rid of the source_map dictionary hack
-                if not GitRepo.is_git_repo(dep_repo.path):
+                if not GitRepo.is_git_repo(dep_repo.get_path()):
                     dep_repo.clone()
 
                 # 9. Find the committer date
@@ -220,14 +212,10 @@
             self.repo_paths = [ ]
 
     def add_package(self, package):
-<<<<<<< HEAD
-        package.set_wsroot(self.path)
-=======
         package.set_path(self.path)
         package.find_source(self.repo_paths)
->>>>>>> 7ce1d561
-
-        if GitRepo.is_git_repo(package.path):
+
+        if GitRepo.is_git_repo(package.get_path()):
             raise NotImplementedError
         else:
             package.clone_and_checkout()
